# Framework design

Here we describe the design principles of the AlgebraicAgents. It should be of most use to advanced users and persons interested in contributing to the software. New users are encouraged to start by reading one of the tutorials ("sketches").

## Simulation loop

We describe here the main simulation loop which steps models built in AlgebraicAgents forward in time.

AlgebraicAgents keeps agents synchronized by ensuring that the model will only simulate the agent(s) whose projected time (e.g. the maximum time for which that agent's trajectory has been solved) is the minimum of all agents. For example, if there are 3 agents, whose internal step sizes are of 1, 1.5, and 3 time units, respectively, then at the end of the first step, their projected time will be 1, 1.5, and 3 (assuming they all start at time 0). The simulation will find the minimum of those times and only simulate the agent(s) whose projected time(s) are equal to the minimum. In this case, it is the first agent, who is now projected to time 2 on the second step (other agents are not simulated). Now, the new minimum time is 1.5, and the second agent is projected to time 3 on the third step, etc. The simulation continues until all agents have been projected to their final time point, or the minimum of projected times reaches a maximum time horizon. If all agents take time steps of the same size, then they will all be updated each global step.

There are several functions in the interface for an [`AbstractAlgebraicAgent`](@ref) which implement these dynamics. When defining new agent types, one should implement the [`AlgebraicAgents._step!`](@ref) method, which will step that agent forward if its projected time is equal to the least projected time, among all agents in the hierarchy. Agent types also need to implement [`AlgebraicAgents._projected_to`](@ref), which is crucial to keeping the simulation synchronized. It will return:

  * `nothing` if the agent does not implement its own `_step!` rule (e.g. [`FreeAgent`](@ref) which is a container of agents)
  * `true` if the agent has been projected to the final time point (`_step!` will not be called again)
  * a value of `Number`, giving the time point to which the agent has been projected

These are collected into `ret`, which is an object that will be `true` if and only if all agents have returned `true`, and is otherwise the minimum of the numeric values (projection times) returned from each inner agent's step.

```mermaid
flowchart TD

    Start((Enter Program))-->Project[Set t equal to minimum \n projected time]:::GreenNode

    Project-->PreWalk[Prestep inner agents]:::GreenNode

    PreWalk -->|_prestep!| Inners([<:AbstractAlgebraicAgent]):::RedNode
    
    PreWalk --> Step[Step inner agents]:::GreenNode

    Step -->|step!| Inners

    subgraph inners
    Inners
    end

    Ret([ret]):::RedNode

    Inners -.-> Ret

    Step --> LocalDecision{local projected time == t\n equals the min projected time}:::YellowNode

    LocalDecision -->|yes| LocalStep[Local step]:::GreenNode
    LocalDecision -->|no| RootDecision{is root?}:::YellowNode

    LocalStep -.-> Ret

    LocalStep --> RootDecision

    subgraph Opera

    RootDecision -->|yes| InstantOpera[Execute instantaneous interactions]:::GreenNode
    InstantOpera --> FutureOpera[Execute delayed interactions]:::GreenNode
    FutureOpera --> ControlOpera[Execute control interactions]:::GreenNode
    end

    Opera -.-> Ret

<<<<<<< HEAD
    RootDecision -->|no| Stop

=======
>>>>>>> 7561ca97
    ControlOpera --> Stop((Exit program and\n return ret))

    classDef GreenNode fill:#D5E8D4,stroke:#82B366;
    classDef RedNode fill:#F8CECC,stroke:#B85450;
    classDef YellowNode fill:#FFE6CC,stroke:#D79B00;
```

Above we show a caricature of the main simulation loop. "Enter program" corresponds to the call to `simulate`, the value of `ret` is (typically) initialized to `0.0`. The simulation continues to step while `ret` is not `true` (meaning the maximum time horizon has been reached by the slowest agent), or has not exceeded some maximum. 

The inner area enclosed by a dashed border represents where program control is given to the `step!` method. The root agent applies `_prestep!` recurvisely to all of its inner (enclosed) agents. After this, `step!` is then applied to all inner agents, and `ret` is updated by each of them. Then the agent applies its own local update `_step!` if its own projected time is equal to the minimum of all inner agent projected times (not shown). Then the Opera module for additional interactions is called for the root agent.

## Opera

The Opera system allows interactions between agents to be scheduled. By default, AlgebraicAgents.jl provides support for three types of interactions:

  * **futures (delayed interactions)**
  * **system controls**
  * **instantious interactions**
  
For more details, see the API documentation of [`Opera`](@ref) and our tests.

### Futures
You may schedule function calls, to be executed at predetermined points of time.
An action is modeled as a tuple `(id, call, time)`, where `id` is an optional textual identifier of the action and `call` is a (parameterless) anonymous function, which will be called at the given `time`.
Once the action is executed, the return value with corresponding action id and execution time is added to `futures_log` field of `Opera` instance.

See [`add_future!`](@ref) and [`@future`](@ref).

#### Example

```julia
alice = MyAgentType("alice")
interact = agent -> wake_up!(agent)
@future alice 5.0 interact(alice) "alice_schedule"
```

The solver will stop at `t=5` and call the function `() -> interact(alice)` (a closure is taken at the time when `@future` is invoked). This interaction is identified as `"alice_schedule"`.

### Control Interactions
You may schedule control function calls, to be executed at every step of the model.
An action is modeled as a tuple `(id, call)`, where `id` is an optional textual identifier of the action, and `call` is a (parameterless) anonymous function.
Once the action is executed, the return value with corresponding action id and execution time is added to `controls_log` field of `Opera` instance.

See [`add_control!`](@ref) and [`@control`](@ref).

#### Example

```julia
system = MyAgentType("system")
control = agent -> agent.temp > 100 && cool!(agent)
@control system control(system) "temperature control"
```

At each step, the solver will call the function `() -> control(system)` (a closure is taken at the time when `@future` is invoked).

### Instantious Interactions
You may schedule additional interactions which exist within a single step of the model;
such actions are modeled as named tuples `(id, priority=0., call)`. Here, `call` is a (parameterless) anonymous function.

They exist within a single step of the model and are executed after the calls
to `_prestep!` and `_step!` finish, in the order of the assigned priorities.

In particular, you may schedule interactions of two kinds:
 
 - `poke(agent, priority)`, which will translate into a call `() -> _interact!(agent)`, with the specified priority,
 - `@call opera expresion priority`, which will translate into a call `() -> expression`, with the specified priority.

See [`poke`](@ref) and [`@call`](@ref).

#### Examples

```julia
# `poke`
poke(agent, 1.) # call `_interact!(agent)`; this call is added to the instantious priority queue with priority 1
```

```julia
# `@call`
bob_agent = only(getagent(agent, r"bob"))
@call agent wake_up(bob_agent) # translates into `() -> wake_up(bob_agent)` with priority 0
```<|MERGE_RESOLUTION|>--- conflicted
+++ resolved
@@ -55,11 +55,8 @@
 
     Opera -.-> Ret
 
-<<<<<<< HEAD
     RootDecision -->|no| Stop
 
-=======
->>>>>>> 7561ca97
     ControlOpera --> Stop((Exit program and\n return ret))
 
     classDef GreenNode fill:#D5E8D4,stroke:#82B366;
