using Documenter, DocumenterMarkdown, Literate
using AlgebraicAgents

using DifferentialEquations, Agents, AlgebraicDynamics
using DataFrames, Plots

# from https://github.com/MilesCranmer/SymbolicRegression.jl/blob/master/docs/make.jl
# see discussion here https://github.com/JuliaDocs/Documenter.jl/issues/1943

<<<<<<< HEAD
# required for mmd
design = open(dirname(@__FILE__) * "/src/design.md") do io
=======
design = open(joinpath(dirname(@__FILE__), "src/design.md")) do io
>>>>>>> 41a877e1
    read(io, String)
end

design = replace(design, r"```mermaid([^`]*)```" => s"```@raw html\n<div class=\"mermaid\">\n\1\n</div>\n```")

# init mermaid.js:
init_mermaid = """
```@raw html
<script type="module">
  import mermaid from 'https://cdn.jsdelivr.net/npm/mermaid@9/dist/mermaid.esm.min.mjs';
  mermaid.initialize({ startOnLoad: true });
</script>
```
"""

design_mmd = init_mermaid * design

open(joinpath(dirname(@__FILE__), "src/design_mmd.md"), "w") do io
    write(io, design_mmd)
end
# end required for mmd

# Literate for tutorials

Literate.markdown(
    joinpath(@__DIR__, "..", "tutorials/stochastic_simulation/anderson.jl"), 
    joinpath(@__DIR__, "src/sketches/stochastic_simulation/"); 
    documenter=true, credit=false
)
# end

pages = [
    "index.md",
    "design_mmd.md",
    "Integrations" => [
        "integrations/AgentsIntegration.md",
        "integrations/SciMLIntegration.md",
        "integrations/AlgebraicDynamicsIntegration.md",
    ],
    "Three Sketches" => [
<<<<<<< HEAD
        "sketches/agents.md",
        "sketches/pharma.md",
        "sketches/sciml.md",
        "sketches/algebraicdynamics.md",
        "sketches/stochastic_simulation/anderson.md"
=======
        "sketches/agents/agents.md",
        "sketches/pharma/pharma.md",
        "sketches/sciml/sciml.md",
        "sketches/algebraicdynamics/algebraicdynamics.md",
>>>>>>> 41a877e1
    ],
]

makedocs(sitename = "AlgebraicAgents.jl",
         format = Documenter.HTML(prettyurls = false, edit_link = "main"),
         ; pages)

deploydocs(repo = "github.com/Merck/AlgebraicAgents.jl.git")

<<<<<<< HEAD
# cleanup the mmd doc
rm(dirname(@__FILE__) * "/src/design_mmd.md")
=======
rm(joinpath(dirname(@__FILE__), "src/design_mmd.md"))
>>>>>>> 41a877e1
<|MERGE_RESOLUTION|>--- conflicted
+++ resolved
@@ -7,12 +7,7 @@
 # from https://github.com/MilesCranmer/SymbolicRegression.jl/blob/master/docs/make.jl
 # see discussion here https://github.com/JuliaDocs/Documenter.jl/issues/1943
 
-<<<<<<< HEAD
-# required for mmd
-design = open(dirname(@__FILE__) * "/src/design.md") do io
-=======
 design = open(joinpath(dirname(@__FILE__), "src/design.md")) do io
->>>>>>> 41a877e1
     read(io, String)
 end
 
@@ -53,18 +48,11 @@
         "integrations/AlgebraicDynamicsIntegration.md",
     ],
     "Three Sketches" => [
-<<<<<<< HEAD
-        "sketches/agents.md",
-        "sketches/pharma.md",
-        "sketches/sciml.md",
-        "sketches/algebraicdynamics.md",
-        "sketches/stochastic_simulation/anderson.md"
-=======
         "sketches/agents/agents.md",
         "sketches/pharma/pharma.md",
         "sketches/sciml/sciml.md",
         "sketches/algebraicdynamics/algebraicdynamics.md",
->>>>>>> 41a877e1
+        "sketches/stochastic_simulation/anderson.md",
     ],
 ]
 
@@ -74,9 +62,4 @@
 
 deploydocs(repo = "github.com/Merck/AlgebraicAgents.jl.git")
 
-<<<<<<< HEAD
-# cleanup the mmd doc
-rm(dirname(@__FILE__) * "/src/design_mmd.md")
-=======
-rm(joinpath(dirname(@__FILE__), "src/design_mmd.md"))
->>>>>>> 41a877e1
+rm(joinpath(dirname(@__FILE__), "src/design_mmd.md"))